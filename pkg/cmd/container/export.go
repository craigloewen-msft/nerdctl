--- conflicted
+++ resolved
@@ -24,11 +24,8 @@
 
 	containerd "github.com/containerd/containerd/v2/client"
 	"github.com/containerd/containerd/v2/core/containers"
-<<<<<<< HEAD
+	"github.com/containerd/containerd/v2/core/mount"
 	"github.com/containerd/containerd/v2/pkg/archive"
-=======
-	"github.com/containerd/containerd/v2/core/mount"
->>>>>>> 85960e5a
 	"github.com/containerd/log"
 
 	"github.com/containerd/nerdctl/v2/pkg/api/types"
@@ -112,16 +109,10 @@
 }
 
 func createTarArchive(ctx context.Context, rootPath string, pid int, options types.ContainerExportOptions) error {
-<<<<<<< HEAD
 	// Create a temporary empty directory to use as the "before" state for WriteDiff
 	emptyDir, err := os.MkdirTemp("", "nerdctl-export-empty-")
 	if err != nil {
 		return fmt.Errorf("failed to create temporary empty directory: %w", err)
-=======
-	tarBinary, isGNUTar, tarErr := tarutil.FindTarBinary()
-	if tarErr != nil {
-		return tarErr
->>>>>>> 85960e5a
 	}
 	defer os.RemoveAll(emptyDir)
 
@@ -160,7 +151,6 @@
 	return nil
 }
 
-<<<<<<< HEAD
 // countingWriter wraps an io.Writer and counts the bytes written
 type countingWriter struct {
 	w     io.Writer
@@ -171,8 +161,8 @@
 	n, err = cw.w.Write(p)
 	cw.count += int64(n)
 	return n, err
-=======
-// MountSnapshotForContainer mounts a container's snapshot and returns the mount path and cleanup function
+}
+
 func MountSnapshotForContainer(ctx context.Context, client *containerd.Client, conInfo containers.Container, snapshotter string) (string, func() error, error) {
 	snapKey := conInfo.SnapshotKey
 	resp, err := client.SnapshotService(snapshotter).Mounts(ctx, snapKey)
@@ -180,7 +170,7 @@
 		return "", nil, err
 	}
 
-	tempDir, err := os.MkdirTemp("", "nerdctl-export-")
+	tempDir, err := os.MkdirTemp("", "nerdctl-cp-")
 	if err != nil {
 		return "", nil, err
 	}
@@ -199,5 +189,4 @@
 	}
 
 	return tempDir, cleanup, nil
->>>>>>> 85960e5a
 }